/***********************************************************************************************************************
 *
 * Copyright (C) 2010 by the Stratosphere project (http://stratosphere.eu)
 *
 * Licensed under the Apache License, Version 2.0 (the "License"); you may not use this file except in compliance with
 * the License. You may obtain a copy of the License at
 *
 *     http://www.apache.org/licenses/LICENSE-2.0
 *
 * Unless required by applicable law or agreed to in writing, software distributed under the License is distributed on
 * an "AS IS" BASIS, WITHOUT WARRANTIES OR CONDITIONS OF ANY KIND, either express or implied. See the License for the
 * specific language governing permissions and limitations under the License.
 *
 **********************************************************************************************************************/
package eu.stratosphere.sopremo.serialization;

import it.unimi.dsi.fastutil.ints.IntSet;

import java.io.Serializable;

import eu.stratosphere.pact.common.type.PactRecord;
import eu.stratosphere.pact.common.type.Value;
import eu.stratosphere.sopremo.EvaluationContext;
import eu.stratosphere.sopremo.expressions.EvaluationExpression;
import eu.stratosphere.sopremo.type.IJsonNode;

/**
 * The schema-interface can be implemented to provide the functionality to convert between {@link PactRecord}s and
 * {@link IJsonNode}s.
 * 
 * @author Arvid Heise
 */
public interface Schema extends Serializable {

	// public static Schema Default = new Default();

	/**
<<<<<<< HEAD
	 * Specifies the expected classes of the fields of the {@link PactRecord}.
	 * 
	 * @return the classes of the {@link PactRecord}
=======
	 * Returns the indices of all values that are especially separated to be used as keys.<br>
	 * The index of the payload should not be returned.
	 * 
	 * @return the indices
>>>>>>> a5270b45
	 */
	public IntSet getKeyIndices();

	/**
<<<<<<< HEAD
	 * Converts the given {@link IJsonNode} to a {@link PactRecord}. If possible the given target-record will be reused.
	 * 
	 * @param value
	 *        the {@link IJsonNode}, which shall be transformed into a {@link PactRecord} using this Schema
	 * @param target
	 *        the target {@link PactRecord} or <code>null</code>, when it shall be created
	 * @param context
	 *        TODO
	 * @return the converted {@link IJsonNode}
=======
	 * @return the classes of the {@link PactRecord}
>>>>>>> a5270b45
	 */
	public Class<? extends Value>[] getPactSchema();

	/**
<<<<<<< HEAD
	 * Converts the given {@link PactRecord} to an appropriate {@link IJsonNode}. If possible the given target-node will
	 * be reused.
	 * 
	 * @param record
	 *        which shall be transformed to a matching {@link IJsonNode} using this Schema
	 * @param target
	 *        in which the record shall be transformed into or <code>null</code>, when target shall be created
	 * @return transfomed Record
=======
	 * @param expression
	 * @return
>>>>>>> a5270b45
	 */
	public IntSet indicesOf(EvaluationExpression expression);

	// public static class Default implements Schema {
	// /**
	// *
	// */
	// private static final long serialVersionUID = 4142913511513235355L;
	//
	// private static final Class<? extends Value>[] PactSchema = SchemaUtils.combineSchema(JsonNodeWrapper.class);
	//
	// /*
	// * (non-Javadoc)
	// * @see eu.stratosphere.sopremo.type.Schema#getPactSchema()
	// */
	// @Override
	// public Class<? extends Value>[] getPactSchema() {
	// return PactSchema;
	// }
	//
	// /*
	// * (non-Javadoc)
	// * @see eu.stratosphere.sopremo.type.Schema#jsonToRecord(eu.stratosphere.sopremo.type.IJsonNode,
	// * eu.stratosphere.pact.common.type.PactRecord)
	// */
	// @Override
	// public PactRecord jsonToRecord(final IJsonNode value, PactRecord target) {
	// if (target == null)
	// target = new PactRecord(new JsonNodeWrapper());
	// else if (target.getNumFields() < 1) {
	// target.setField(0, new JsonNodeWrapper());
	// }
	// target.getField(0, JsonNodeWrapper.class).setValue(value);
	// // if (value instanceof IArrayNode) {
	// // target.getField(0, JsonNodeWrapper.class).setValue(((IArrayNode) value).get(0));
	// // target.getField(1, JsonNodeWrapper.class).setValue(((IArrayNode) value).get(1));
	// // } else {
	// // target.getField(0, JsonNodeWrapper.class).setValue(NullNode.getInstance());
	// // target.getField(1, JsonNodeWrapper.class).setValue(value);
	// // }
	// return target;
	// }
	//
	// /* (non-Javadoc)
	// * @see
	// eu.stratosphere.sopremo.serialization.Schema#indicesOf(eu.stratosphere.sopremo.expressions.EvaluationExpression)
	// */
	// @Override
	// public int[] indicesOf(EvaluationExpression expression) {
	// if (expression == EvaluationExpression.KEY)
	// return new int[] { 0 };
	// return new int[] { 1 };
	// }
	//
	// /*
	// * (non-Javadoc)
	// * @see eu.stratosphere.sopremo.type.Schema#recordToJson(eu.stratosphere.pact.common.type.PactRecord,
	// * eu.stratosphere.sopremo.type.IJsonNode)
	// */
	// @Override
	// public IJsonNode recordToJson(final PactRecord record, final IJsonNode target) {
	// return record.getField(0, JsonNodeWrapper.class).getValue();
	// // final JsonNodeWrapper key = record.getField(0, JsonNodeWrapper.class);
	// // final JsonNodeWrapper value = record.getField(1, JsonNodeWrapper.class);
	// // return JsonUtil.asArray(key.getValue(), value.getValue());
	// // IJsonNode.Type type = IJsonNode.Type.values()[record.getField(0, JsonNodeWrapper.class).getValue()];
	// // if (target == null || target.getType() != type)
	// // target = InstantiationUtil.instantiate(type.getClazz(), IJsonNode.class);
	// // record.getFieldInto(1, target);
	// // return target;
	// }
	// }

	/**
<<<<<<< HEAD
	 * Determines the index of the given expression within this schema.
	 * 
	 * @param expression
	 *        the expressionthat should be used
	 * @return the index
=======
	 * @param value
	 *        the {@link IJsonNode}, which shall be transformed into a {@link PactRecord} using this Schema
	 * @param target
	 *        the target {@link PactRecord} or <code>null</code>, when it shall be created
	 * @param context
	 *        TODO
	 * @return the converted {@link IJsonNode}
	 */
	public PactRecord jsonToRecord(IJsonNode value, PactRecord target, EvaluationContext context);

	/**
	 * @param record
	 *        which shall be transformed to a matching {@link IJsonNode} using this Schema
	 * @param target
	 *        in which the record shall be transformed into or <code>null</code>, when target shall be created
	 * @return transfomed Record
>>>>>>> a5270b45
	 */
	public IJsonNode recordToJson(PactRecord record, IJsonNode target);
}<|MERGE_RESOLUTION|>--- conflicted
+++ resolved
@@ -35,50 +35,26 @@
 	// public static Schema Default = new Default();
 
 	/**
-<<<<<<< HEAD
-	 * Specifies the expected classes of the fields of the {@link PactRecord}.
-	 * 
-	 * @return the classes of the {@link PactRecord}
-=======
 	 * Returns the indices of all values that are especially separated to be used as keys.<br>
 	 * The index of the payload should not be returned.
 	 * 
 	 * @return the indices
->>>>>>> a5270b45
 	 */
 	public IntSet getKeyIndices();
 
 	/**
-<<<<<<< HEAD
-	 * Converts the given {@link IJsonNode} to a {@link PactRecord}. If possible the given target-record will be reused.
+	 * Specifies the expected classes of the fields of the {@link PactRecord}.
 	 * 
-	 * @param value
-	 *        the {@link IJsonNode}, which shall be transformed into a {@link PactRecord} using this Schema
-	 * @param target
-	 *        the target {@link PactRecord} or <code>null</code>, when it shall be created
-	 * @param context
-	 *        TODO
-	 * @return the converted {@link IJsonNode}
-=======
 	 * @return the classes of the {@link PactRecord}
->>>>>>> a5270b45
 	 */
 	public Class<? extends Value>[] getPactSchema();
 
 	/**
-<<<<<<< HEAD
-	 * Converts the given {@link PactRecord} to an appropriate {@link IJsonNode}. If possible the given target-node will
-	 * be reused.
+	 * Determines the index of the given expression within this schema.
 	 * 
-	 * @param record
-	 *        which shall be transformed to a matching {@link IJsonNode} using this Schema
-	 * @param target
-	 *        in which the record shall be transformed into or <code>null</code>, when target shall be created
-	 * @return transfomed Record
-=======
 	 * @param expression
-	 * @return
->>>>>>> a5270b45
+	 *        the expressionthat should be used
+	 * @return the index
 	 */
 	public IntSet indicesOf(EvaluationExpression expression);
 
@@ -153,13 +129,8 @@
 	// }
 
 	/**
-<<<<<<< HEAD
-	 * Determines the index of the given expression within this schema.
+	 * Converts the given {@link IJsonNode} to a {@link PactRecord}. If possible the given target-record will be reused.
 	 * 
-	 * @param expression
-	 *        the expressionthat should be used
-	 * @return the index
-=======
 	 * @param value
 	 *        the {@link IJsonNode}, which shall be transformed into a {@link PactRecord} using this Schema
 	 * @param target
@@ -171,12 +142,14 @@
 	public PactRecord jsonToRecord(IJsonNode value, PactRecord target, EvaluationContext context);
 
 	/**
+	 * Converts the given {@link PactRecord} to an appropriate {@link IJsonNode}. If possible the given target-node will
+	 * be reused.
+	 * 
 	 * @param record
 	 *        which shall be transformed to a matching {@link IJsonNode} using this Schema
 	 * @param target
 	 *        in which the record shall be transformed into or <code>null</code>, when target shall be created
 	 * @return transfomed Record
->>>>>>> a5270b45
 	 */
 	public IJsonNode recordToJson(PactRecord record, IJsonNode target);
 }