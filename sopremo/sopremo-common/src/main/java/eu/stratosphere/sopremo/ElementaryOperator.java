package eu.stratosphere.sopremo;

import it.unimi.dsi.fastutil.ints.IntOpenHashSet;
import it.unimi.dsi.fastutil.ints.IntSet;

import java.io.Serializable;
import java.lang.reflect.Field;
import java.lang.reflect.Modifier;
import java.util.ArrayList;
import java.util.Arrays;
import java.util.Collections;
import java.util.List;

import org.apache.commons.logging.LogFactory;

import eu.stratosphere.nephele.configuration.Configuration;
import eu.stratosphere.pact.common.IdentityMap;
import eu.stratosphere.pact.common.contract.CoGroupContract;
import eu.stratosphere.pact.common.contract.Contract;
import eu.stratosphere.pact.common.contract.MapContract;
import eu.stratosphere.pact.common.contract.MatchContract;
import eu.stratosphere.pact.common.contract.ReduceContract;
import eu.stratosphere.pact.common.plan.ContractUtil;
import eu.stratosphere.pact.common.plan.PactModule;
import eu.stratosphere.pact.common.stubs.CoGroupStub;
import eu.stratosphere.pact.common.stubs.MatchStub;
import eu.stratosphere.pact.common.stubs.ReduceStub;
import eu.stratosphere.pact.common.stubs.Stub;
import eu.stratosphere.pact.common.type.Key;
import eu.stratosphere.pact.common.type.Value;
import eu.stratosphere.sopremo.expressions.EvaluationExpression;
import eu.stratosphere.sopremo.pact.SopremoUtil;
import eu.stratosphere.sopremo.serialization.Schema;
import eu.stratosphere.util.CollectionUtil;
import eu.stratosphere.util.IdentityList;
import eu.stratosphere.util.reflect.ReflectUtil;

/**
 * An ElementaryOperator is an {@link Operator} that directly translates to a
 * PACT. Such an operator has at most one output.<br>
 * By convention, the first inner class of implementing operators that inherits
 * from {@link Stub} is assumed to be the implementation of this operator. The
 * following example demonstrates a minimalistic operator implementation.
 * 
 * <pre>
 * public static class TwoInputIntersection extends ElementaryOperator {
 * 	public TwoInputIntersection(JsonStream input1, JsonStream input2) {
 * 		super(input1, input2);
 * 	}
 * 
 * 	public static class Implementation
 * 			extends
 * 			SopremoCoGroup&lt;PactJsonObject.Key, PactJsonObject, PactJsonObject, PactJsonObject.Key, PactJsonObject&gt; {
 * 		&#064;Override
 * 		public void coGroup(PactJsonObject.Key key,
 * 				Iterator&lt;PactJsonObject&gt; values1,
 * 				Iterator&lt;PactJsonObject&gt; values2,
 * 				Collector&lt;PactJsonObject.Key, PactJsonObject&gt; out) {
 * 			if (values1.hasNext() &amp;&amp; values2.hasNext())
 * 				out.collect(key, values1.next());
 * 		}
 * 	}
 * }
 * </pre>
 * 
 * To exert more control, several hooks are available that are called in fixed
 * order.
 * <ul>
 * <li>{@link #getStubClass()} allows to choose a different Stub than the first
 * inner class inheriting from {@link Stub}.
 * <li>{@link #getContract()} instantiates a contract matching the stub class
 * resulting from the previous callback. This callback is especially useful if a
 * PACT stub is chosen that is not supported in Sopremo yet.
 * <li>{@link #configureContract(Contract, Configuration, EvaluationContext)} is
 * a callback used to set parameters of the {@link Configuration} of the stub.
 * <li>{@link #asPactModule(EvaluationContext)} gives complete control over the
 * creation of the {@link PactModule}.
 * </ul>
 * 
 * @author Arvid Heise
 */
@OutputCardinality(min = 1, max = 1)
public abstract class ElementaryOperator<Self extends ElementaryOperator<Self>>
		extends Operator<Self> {
	private static final org.apache.commons.logging.Log LOG = LogFactory
			.getLog(ElementaryOperator.class);

	private final List<List<? extends EvaluationExpression>> keyExpressions = new ArrayList<List<? extends EvaluationExpression>>();

	private EvaluationExpression resultProjection = EvaluationExpression.VALUE;

	public EvaluationExpression getResultProjection() {
		return this.resultProjection;
	}

	@Property
	@Name(preposition = "into")
	public void setResultProjection(final EvaluationExpression resultProjection) {
		if (resultProjection == null)
			throw new NullPointerException("resultProjection must not be null");

		this.resultProjection = resultProjection;
	}

	public Self withResultProjection(final EvaluationExpression resultProjection) {
		this.setResultProjection(resultProjection);
		return this.self();
	}

	/**
	 * 
	 */
	private static final long serialVersionUID = 4504792171699882490L;

	/**
	 * Initializes the ElementaryOperator with the number of outputs set to 1.
	 * The {@link InputCardinality} annotation must be set with this
	 * constructor.
	 */
	public ElementaryOperator() {
		super();
	}

	/**
	 * Initializes the ElementaryOperator with the given number of inputs.
	 * 
	 * @param minInputs
	 *            the minimum number of inputs
	 * @param maxInputs
	 *            the maximum number of inputs
	 */
	public ElementaryOperator(final int minInputs, final int maxInputs) {
		super(minInputs, maxInputs, 1, 1);
	}

	/**
	 * Initializes the ElementaryOperator with the given number of inputs.
	 * 
	 * @param inputs
	 *            the number of inputs
	 */
	public ElementaryOperator(final int inputs) {
		this(inputs, inputs);
	}

	{
		for (int index = 0; index < this.getMinInputs(); index++)
			this.keyExpressions.add(new ArrayList<EvaluationExpression>());
	}

	/**
	 * Returns the key expressions of the given input.
	 * 
	 * @param inputIndex
	 *            the index of the input
	 * @return the key expressions of the given input
	 */
	@SuppressWarnings("unchecked")
	public List<? extends EvaluationExpression> getKeyExpressions(
			final int inputIndex) {
		if (inputIndex >= this.keyExpressions.size())
			return Collections.EMPTY_LIST;
		final List<? extends EvaluationExpression> expressions = this.keyExpressions
				.get(inputIndex);
		if (expressions == null)
			return Collections.EMPTY_LIST;
		return expressions;
	}

	/**
	 * Sets the keyExpressions to the specified value.
	 * 
	 * @param keyExpressions
	 *            the keyExpressions to set
	 * @param inputIndex
	 *            the index of the input
	 */
	@Property(hidden = true)
	public void setKeyExpressions(final int inputIndex,
			final List<? extends EvaluationExpression> keyExpressions) {
		if (keyExpressions == null)
			throw new NullPointerException("keyExpressions must not be null");
		CollectionUtil.ensureSize(this.keyExpressions, inputIndex + 1);
		this.keyExpressions.set(inputIndex, keyExpressions);
	}

	/**
	 * Sets the keyExpressions of the given input to the specified value.
	 * 
	 * @param keyExpressions
	 *            the keyExpressions to set
	 */
	public void setKeyExpressions(final int index,
			final EvaluationExpression... keyExpressions) {
		if (keyExpressions.length == 0)
			throw new IllegalArgumentException(
					"keyExpressions must not be null");

		this.setKeyExpressions(index, Arrays.asList(keyExpressions));
	}

	/**
	 * Sets the keyExpressions of the given input to the specified value.
	 * 
	 * @param keyExpressions
	 *            the keyExpressions to set
	 * @param inputIndex
	 *            the index of the input
	 * @return this
	 */
	public Self withKeyExpression(final int index,
			final EvaluationExpression... keyExpressions) {
		this.setKeyExpressions(index, keyExpressions);
		return this.self();
	}

	/**
	 * Sets the keyExpressions of the given input to the specified value.
	 * 
	 * @param keyExpressions
	 *            the keyExpressions to set
	 * @param inputIndex
	 *            the index of the input
	 * @return this
	 */
	public Self withKeyExpressions(final int index,
			final List<? extends EvaluationExpression> keyExpressions) {
		this.setKeyExpressions(index, keyExpressions);
		return this.self();
	}

	@Override
	public PactModule asPactModule(final EvaluationContext context) {
		final Contract contract = this.getContract(context.getInputSchema(0));
		context.setResultProjection(this.resultProjection);
		this.configureContract(contract, contract.getParameters(), context);

		final List<List<Contract>> inputLists = ContractUtil
				.getInputs(contract);
		final List<Contract> distinctInputs = new IdentityList<Contract>();
		for (final List<Contract> inputs : inputLists) {
			// assume at least one input for each contract input slot
			if (inputs.isEmpty())
				inputs.add(new MapContract(IdentityMap.class));
			for (final Contract input : inputs)
				if (!distinctInputs.contains(input))
					distinctInputs.add(input);
		}
		final PactModule module = new PactModule(this.toString(),
				distinctInputs.size(), 1);
		for (final List<Contract> inputs : inputLists)
			for (int index = 0; index < inputs.size(); index++)
				inputs.set(index, module.getInput(distinctInputs.indexOf(inputs
						.get(index))));
		ContractUtil.setInputs(contract, inputLists);

		module.getOutput(0).addInput(contract);
		return module;
	}

	/**
	 * Creates a module that delegates all input directly to the output.
	 * 
	 * @return a short circuit module
	 */
	protected PactModule createShortCircuitModule() {
		final PactModule module = new PactModule("Short circuit", 1, 1);
		module.getOutput(0).setInput(module.getInput(0));
		return module;
	}

	/**
	 * Callback to add parameters to the stub configuration.<br>
	 * The default implementation adds the context and all non-transient,
	 * non-final, non-static fields.
	 * 
	 * @param contract
	 *            the contract to configure
	 * @param stubConfiguration
	 *            the configuration of the stub
	 * @param context
	 *            the context in which the {@link PactModule} is created and
	 *            evaluated
	 */
	protected void configureContract(final Contract contract,
			final Configuration stubConfiguration,
			final EvaluationContext context) {
		context.pushOperator(this);
		SopremoUtil.serialize(stubConfiguration, SopremoUtil.CONTEXT, context);
		context.popOperator();

		for (final Field stubField : contract.getUserCodeClass()
				.getDeclaredFields())
			if ((stubField.getModifiers() & (Modifier.TRANSIENT
					| Modifier.FINAL | Modifier.STATIC)) == 0) {
				Class<?> clazz = this.getClass();
				do {
					Field thisField;
					try {
						thisField = clazz.getDeclaredField(stubField.getName());
						thisField.setAccessible(true);
						SopremoUtil.serialize(stubConfiguration,
								stubField.getName(),
								(Serializable) thisField.get(this));
					} catch (final NoSuchFieldException e) {
						// ignore field of stub if the field does not exist in
						// this operator
					} catch (final Exception e) {
						LOG.error(String.format(
								"Could not serialize field %s of class %s: %s",
								stubField.getName(), contract.getClass(), e));
					}
				} while ((clazz = clazz.getSuperclass()) != ElementaryOperator.class);
			}

		final DegreeOfParallelism degreeOfParallelism = ReflectUtil
				.getAnnotation(this.getClass(), DegreeOfParallelism.class);
		if (degreeOfParallelism != null)
			contract.setDegreeOfParallelism(degreeOfParallelism.value());
	}

	@Override
<<<<<<< HEAD
	public ElementarySopremoModule asElementaryOperators() {
		final ElementarySopremoModule module = new ElementarySopremoModule(
				this.getName(), this.getInputs().size(), this.getOutputs()
						.size());
=======
	public ElementarySopremoModule asElementaryOperators(EvaluationContext context) {
		final ElementarySopremoModule module =
			new ElementarySopremoModule(this.getName(), this.getInputs().size(), this.getOutputs()
				.size());
>>>>>>> a5270b45
		final Operator<Self> clone = this.clone();
		for (int index = 0; index < this.getInputs().size(); index++)
			clone.setInput(index, module.getInput(index));
		final List<JsonStream> outputs = clone.getOutputs();
		for (int index = 0; index < outputs.size(); index++)
			module.getOutput(index).setInput(index, outputs.get(index));
		return module;
	}

	/**
	 * Creates the {@link Contract} that represents this operator.
	 * 
	 * @return the contract representing this operator
	 */
	@SuppressWarnings("unchecked")
	protected Contract getContract(final Schema globalSchema) {
		final Class<? extends Stub> stubClass = this.getStubClass();
		if (stubClass == null)
			throw new IllegalStateException("no implementing stub found");
		final Class<? extends Contract> contractClass = ContractUtil
				.getContractClass(stubClass);
		if (contractClass == null)
			throw new IllegalStateException("no associated contract found");

		try {
			if (contractClass == ReduceContract.class) {
				final int[] keyIndices = this.getKeyIndices(globalSchema,
						this.getKeyExpressions(0));
				return new ReduceContract(
						(Class<? extends ReduceStub>) stubClass,
						this.getKeyClasses(globalSchema, keyIndices),
						keyIndices, this.toString());
			} else if (contractClass == CoGroupContract.class) {
				final int[] keyIndices1 = this.getKeyIndices(globalSchema,
						this.getKeyExpressions(0));
				final int[] keyIndices2 = this.getKeyIndices(globalSchema,
						this.getKeyExpressions(1));
				return new CoGroupContract(
						(Class<? extends CoGroupStub>) stubClass,
						this.getCommonKeyClasses(globalSchema, keyIndices1,
								keyIndices2), keyIndices1, keyIndices2,
						this.toString());
			} else if (contractClass == MatchContract.class) {
				final int[] keyIndices1 = this.getKeyIndices(globalSchema,
						this.getKeyExpressions(0));
				final int[] keyIndices2 = this.getKeyIndices(globalSchema,
						this.getKeyExpressions(1));
				return new MatchContract(
						(Class<? extends MatchStub>) stubClass,
						this.getCommonKeyClasses(globalSchema, keyIndices1,
								keyIndices2), keyIndices1, keyIndices2,
						this.toString());
			}
			return ReflectUtil.newInstance(contractClass, stubClass,
					this.toString());
		} catch (final Exception e) {
			throw new IllegalStateException("Cannot create contract from stub "
					+ stubClass, e);
		}
	}

	private Class<? extends Key>[] getCommonKeyClasses(
			final Schema globalSchema, final int[] keyIndices1,
			final int[] keyIndices2) {
		final Class<? extends Key>[] keyClasses1 = this.getKeyClasses(
				globalSchema, keyIndices1);
		final Class<? extends Key>[] keyClasses2 = this.getKeyClasses(
				globalSchema, keyIndices2);
		if (!Arrays.equals(keyClasses1, keyClasses2))
			throw new IllegalStateException(
					String.format(
							"The key classes are not compatible (schema %s; indices %s %s; key classes: %s %s)",
							globalSchema, keyIndices1, keyIndices2,
							keyClasses1, keyClasses2));
		return keyClasses1;
	}

	// protected Iterable<? extends EvaluationExpression>
	// getKeyExpressionsForInput(final int index) {
	// final Iterable<? extends EvaluationExpression> keyExpressions =
	// this.getKeyExpressions();
	// if (keyExpressions == ALL_KEYS)
	// return keyExpressions;
	// return new FilteringIterable<EvaluationExpression>(keyExpressions, new
	// Predicate<EvaluationExpression>() {
	// @Override
	// public boolean isTrue(EvaluationExpression expression) {
	// return SopremoUtil.getInputIndex(expression) == index;
	// };
	// });
	// }
	//
	public List<List<? extends EvaluationExpression>> getAllKeyExpressions() {
		final ArrayList<List<? extends EvaluationExpression>> allKeys = new ArrayList<List<? extends EvaluationExpression>>();
		final List<JsonStream> inputs = this.getInputs();
		for (int index = 0; index < inputs.size(); index++)
			allKeys.add(this.getKeyExpressions(index));
		return allKeys;
	}

	@SuppressWarnings("unchecked")
	private Class<? extends Key>[] getKeyClasses(final Schema globalSchema,
			final int[] keyIndices) {
		final Class<? extends Value>[] pactSchema = globalSchema
				.getPactSchema();
		final Class<? extends Key>[] keyClasses = new Class[keyIndices.length];
		for (int index = 0; index < keyIndices.length; index++) {
			final Class<? extends Value> schemaClass = pactSchema[keyIndices[index]];
			if (!Key.class.isAssignableFrom(schemaClass))
				throw new IllegalStateException(
						"Schema wrapped a key value with a class that does not implement Key");
			keyClasses[index] = (Class<? extends Key>) schemaClass;
		}
		return keyClasses;
	}
	
	

	@Override
	public int hashCode() {
		final int prime = 31;
		int result = super.hashCode();
		result = prime * result + this.keyExpressions.hashCode();
		result = prime * result +  this.resultProjection.hashCode();
		return result;
	}

	@Override
	public boolean equals(Object obj) {
		if (this == obj)
			return true;
		if (!super.equals(obj))
			return false;
		if (getClass() != obj.getClass())
			return false;
		ElementaryOperator<?> other = (ElementaryOperator<?>) obj;
		return this.keyExpressions.equals(other.keyExpressions) && this.resultProjection.equals(other.resultProjection);
	}
	

	@Override
	public String toString() {
		final StringBuilder builder = new StringBuilder(this.getName());
		if(this.getResultProjection() != EvaluationExpression.VALUE)
			builder.append(" to ").append(this.getResultProjection());
		return builder.toString();
	}

	private int[] getKeyIndices(final Schema globalSchema,
			final Iterable<? extends EvaluationExpression> keyExpressions) {
		if (keyExpressions.equals(ALL_KEYS)) {
			final int[] allSchema = new int[globalSchema.getPactSchema().length];
			for (int index = 0; index < allSchema.length; index++)
				allSchema[index] = index;
			return allSchema;
		}
<<<<<<< HEAD
		final IntList keyIndices = new IntArrayList();
		for (final EvaluationExpression expression : keyExpressions)
			for (final int index : globalSchema.indicesOf(expression))
				keyIndices.add(index);
=======
		IntSet keyIndices = new IntOpenHashSet();
		for (EvaluationExpression expression : keyExpressions)
			keyIndices.addAll(globalSchema.indicesOf(expression));
>>>>>>> a5270b45
		if (keyIndices.isEmpty()) {
			if (keyExpressions.iterator().hasNext())
				throw new IllegalStateException(
						String.format(
								"Operator %s did not specify key expression that it now requires",
								this.getClass()));

			throw new IllegalStateException(String.format(
					"Needs to specify key expressions: %s", this.getClass()));
		}
		return keyIndices.toIntArray();
	}

	// protected abstract Schema getKeyFields();

	/**
	 * Returns the stub class that represents the functionality of this
	 * operator.<br>
	 * This method returns the first static inner class found with
	 * {@link Class#getDeclaredClasses()} that is extended from {@link Stub} by
	 * default.
	 * 
	 * @return the stub class
	 */
	@SuppressWarnings("unchecked")
	protected Class<? extends Stub> getStubClass() {
		for (final Class<?> stubClass : this.getClass().getDeclaredClasses())
			if ((stubClass.getModifiers() & Modifier.STATIC) != 0
					&& Stub.class.isAssignableFrom(stubClass))
				return (Class<? extends Stub>) stubClass;
		return null;
	}
}<|MERGE_RESOLUTION|>--- conflicted
+++ resolved
@@ -320,17 +320,10 @@
 	}
 
 	@Override
-<<<<<<< HEAD
-	public ElementarySopremoModule asElementaryOperators() {
-		final ElementarySopremoModule module = new ElementarySopremoModule(
-				this.getName(), this.getInputs().size(), this.getOutputs()
-						.size());
-=======
 	public ElementarySopremoModule asElementaryOperators(EvaluationContext context) {
 		final ElementarySopremoModule module =
 			new ElementarySopremoModule(this.getName(), this.getInputs().size(), this.getOutputs()
 				.size());
->>>>>>> a5270b45
 		final Operator<Self> clone = this.clone();
 		for (int index = 0; index < this.getInputs().size(); index++)
 			clone.setInput(index, module.getInput(index));
@@ -487,16 +480,9 @@
 				allSchema[index] = index;
 			return allSchema;
 		}
-<<<<<<< HEAD
-		final IntList keyIndices = new IntArrayList();
-		for (final EvaluationExpression expression : keyExpressions)
-			for (final int index : globalSchema.indicesOf(expression))
-				keyIndices.add(index);
-=======
 		IntSet keyIndices = new IntOpenHashSet();
 		for (EvaluationExpression expression : keyExpressions)
 			keyIndices.addAll(globalSchema.indicesOf(expression));
->>>>>>> a5270b45
 		if (keyIndices.isEmpty()) {
 			if (keyExpressions.iterator().hasNext())
 				throw new IllegalStateException(
