--- conflicted
+++ resolved
@@ -78,24 +78,16 @@
 				if (parameters.getString(stubField.getName(), null) != null)
 					try {
 						stubField.setAccessible(true);
-<<<<<<< HEAD
 						stubField.set(stub, SopremoUtil
 							.deserializeCachingAware(parameters,
 								stubField.getName(),
 								stubField.getType(),
-								stubField.getGenericType()));
-					} catch (final Exception e) {
-						LOG.error(String.format(
-							"Could not set field %s of class %s: %s",
-							stubField.getName(), stub.getClass(),
-=======
-						stubField.set(stub, SopremoUtil.deserializeCachingAware(parameters, stubField.getName(),
-							stubField.getType(), stubField.getGenericType(), stubClass.getClassLoader()));
+								stubField.getGenericType(),
+								stubClass.getClassLoader()));
 					} catch (final Exception e) {
 						LOG.error(String.format(
 							"Could not set field %s of class %s: %s",
 							stubField.getName(), stubClass,
->>>>>>> a5270b45
 							StringUtils.stringifyException(e)));
 					}
 	}
@@ -133,12 +125,9 @@
 
 	public static <T extends Serializable> T deserialize(final Configuration config, final String key,
 			final Class<T> objectClass) {
-<<<<<<< HEAD
-		return deserialize(config, key, objectClass,
-			ClassLoader.getSystemClassLoader());
-=======
+
 		return deserialize(config, key, objectClass, ClassLoader.getSystemClassLoader());
->>>>>>> a5270b45
+
 	}
 
 	@SuppressWarnings("unchecked")
@@ -150,7 +139,6 @@
 		return (T) stringToObject(string, classLoader);
 	}
 
-<<<<<<< HEAD
 	/**
 	 * Deserializes a {@link IJsonNode} from a given {@link DataInput}
 	 * 
@@ -158,10 +146,8 @@
 	 *        the datainput that contains the serialized node
 	 * @return the deserialized node
 	 */
-	public static IJsonNode deserializeNode(final DataInput in) {
-=======
+
 	public static IJsonNode deserializeNode(final DataInput in) throws IOException {
->>>>>>> a5270b45
 		IJsonNode value = null;
 		try {
 			final int readInt = in.readInt();
@@ -289,7 +275,6 @@
 		return string;
 	}
 
-<<<<<<< HEAD
 	/**
 	 * Converts the given Object to a String and saves it for the key in the given {@link Configuration}
 	 * 
@@ -300,8 +285,6 @@
 	 * @param object
 	 *        the Object that should be saved
 	 */
-=======
->>>>>>> a5270b45
 	public static void serialize(final Configuration config, final String key, final Serializable object) {
 		config.setString(key, objectToString(object));
 	}
@@ -327,7 +310,6 @@
 		}
 	}
 
-<<<<<<< HEAD
 	/**
 	 * Serializes an Object into the given {@link ObjectOutputStream}. The serialized Object can than be deserialized
 	 * with <code>SopremoUtil.deserializeObject()</code>
@@ -340,9 +322,6 @@
 	 */
 	public static void serializeObject(final ObjectOutputStream oos, final Object object) throws IOException {
 
-=======
-	public static void serializeObject(final ObjectOutputStream oos, final Object object) throws IOException {
->>>>>>> a5270b45
 		if (object instanceof Serializable) {
 			oos.writeBoolean(true);
 			oos.writeObject(object);
@@ -416,12 +395,7 @@
 	}
 
 	public static void untrace() {
-<<<<<<< HEAD
-		((Log4JLogger) LOG).getLogger().setLevel(
-			((Log4JLogger) LOG).getLogger().getParent().getLevel());
-=======
 		LOG = NORMAL_LOG;
->>>>>>> a5270b45
 	}
 
 	/**
@@ -452,7 +426,6 @@
 		return new JsonNodeWrapper(node);
 	}
 
-<<<<<<< HEAD
 	/**
 	 * Prepares the given {@link IJsonNode} for reusage. If the given node can be reused his content is cleared,
 	 * otherwise a new instance will be created.
@@ -463,27 +436,10 @@
 	 *        the class that is expected for reusage
 	 * @return the IJsonNode that is prepared for reusage
 	 */
-	public static IJsonNode reuseTarget(IJsonNode target, Class<? extends JsonNode> clazz) {
-		if (target == null || !clazz.isInstance(target)) {
-
-			try {
-				target = clazz.newInstance();
-			} catch (final InstantiationException e) {
-				throw new IllegalStateException("Expected type "
-					+ clazz.toString()
-					+ " has no public parameterless constructor.");
-			} catch (final IllegalAccessException e) {
-				throw new IllegalStateException("Expected type "
-					+ clazz.toString()
-					+ " has no public parameterless constructor.");
-			}
-		}
-=======
 	@SuppressWarnings("unchecked")
 	public static <T extends IJsonNode> T reinitializeTarget(IJsonNode target, final Class<T> clazz) {
 		if (target == null || !clazz.isInstance(target))
 			target = ReflectUtil.newInstance(clazz).canonicalize();
->>>>>>> a5270b45
 		else
 			target.clear();
 		return (T) target;
@@ -504,7 +460,6 @@
 		return (T) target;
 	}
 
-<<<<<<< HEAD
 	/**
 	 * Reuses a {@link IJsonNode} by simply copying the value from the source to the target node. The value will not be
 	 * copied if the source and target are no {@link IPrimitiveNode}s
@@ -515,16 +470,11 @@
 	 *        the IJsonNode that should be used as the target
 	 * @return the reused IJsonNode
 	 */
-	public static IJsonNode reusePrimitive(IJsonNode source, IJsonNode target) {
-		Class<? extends IJsonNode> sourceClass = source.getClass();
-		if ((sourceClass != target.getClass()) || sourceClass.equals(BooleanNode.class) || source.isNull()) {
-=======
 	public static IJsonNode reusePrimitive(final IJsonNode source,
 			final IJsonNode target) {
 		final Class<? extends IJsonNode> sourceClass = source.getClass();
 		if (sourceClass != target.getClass()
-			|| sourceClass.equals(BooleanNode.class) || source.isNull())
->>>>>>> a5270b45
+			|| sourceClass.equals(BooleanNode.class) || source.isNull()) {
 			return source;
 		}
 		if (!(source instanceof IPrimitiveNode)) {
